"""
Jupyter <-> Vim

See: <http://jupyter-client.readthedocs.io/en/stable/api/client.html>
"""

# Standard
import asyncio
import collections
from textwrap import dedent
from threading import Thread, Lock
from queue import Empty, Queue

# Py module
from jupyter_client import AsyncKernelManager, find_connection_file

# Local
from jupyter_util import echom, unquote_string, match_kernel_id, get_vim
from language import list_languages, get_language

# Process local
import vim


class JupyterMessenger():
    """Handle primitive messages to/from jupyter kernel.

    Attributes
    ----------
    km_client : :obj:`KernelManager` client
        Object to handle connections with the kernel.
        See: <http://jupyter-client.readthedocs.io/en/stable/api/client.html>
    kernel_info : dict
        Information about the kernel itself.
        dict with keys:
            'kernel_type' : str, the type of kernel, i.e. `python`.
            'cfile' : str, filename of the connection file, i.e. `kernel-123.json`.
            'pid' : int, the pid of the kernel process.
            'cwd' : str, the current working directory of the kernel.
            'hostname' : str, the hostname of the kernel.
    """
    def __init__(self):
        self.km_client = None      # KernelManager client
        self.background_thread = None
        self.loop = asyncio.new_event_loop()
        self.kernel_info = dict()  # Kernel information
        self.lang = get_language('')
        self.kernel_lock = Lock()

        # Producers and consumers of each channel
        self.producers = dict()
        self.consumers = dict()

        # Message scheduled to be displayed using echom.
        self.echom_queue = Queue()

    def connect(self, kernel_type, filename='kernel-*.json'):
        """Connect to the kernel.

        Launches a background thread to deal with future communication with the
        kernel in an async manner.

        Parameters
        ----------
        kernel_type : str
            The type of kernel, i.e. `python`.
        filename : str
            Filename of the kernel connection file.
        """
        self.kernel_info['kernel_type'] = kernel_type
        self.kernel_info['cfile_user'] = filename
        self.lang = get_language(kernel_type)

        if not self.loop.is_running():
            self.background_thread = Thread(target=self.loop.run_forever, daemon=True)
            self.background_thread.start()

        # Attempt to connect to the kernel. Since we run async functions in the
        # thead we created above, we must make sure to always schedule them in
        # a thread-safe manner.
        asyncio.run_coroutine_threadsafe(self._async_connect(filename), self.loop)

        # Start timer that periodically checks for echom messages to display
        timer_interval = get_vim('g:jupyter_timer_interval', 500)
        vim.command(f'call timer_start({timer_interval}, "jupyter#UpdateEchom")')

    async def _async_connect(self, filename):
        """The async part of the connection to the kernel.

        Parameters
        ----------
        filename : str
            Filename of the kernel connection file.
        """
        connection_file = find_connection_file(filename)
        kernel_manager = AsyncKernelManager(connection_file=connection_file)

        kernel_manager.load_connection_file()
        self.km_client = kernel_manager.client()
        self.km_client.start_channels()

        for channel in ['shell', 'iopub', 'control']:
            self.producers[channel] = self.loop.create_task(
                self._listen_to_channel(channel))

        await self.get_kernel_info()
        self.thread_echom(
            f'Connected to {self.kernel_info["kernel_type"]} kernel on '
            f'{self.kernel_info["hostname"]}:{self.kernel_info["cwd"]}',
            style='Question'
        )

    def disconnect(self):
        """Disconnect silently from kernel and close channels."""
        if self.km_client:
            self.km_client.stop_channels()
            self.km_client = None
        self.loop.call_soon_threadsafe(lambda: [task.cancel() for task in asyncio.all_tasks(self.loop.stop)])
        self.loop.call_soon_threadsafe(self.loop.stop)
        if self.background_thread and self.background_thread.is_alive():
            self.background_thread.join(1)
            self.background_thread = None
        self.kernel_info = dict()
        self.lang = get_language('')
        echom('Disconnected.', style='Directory')


    async def _listen_to_channel(self, channel):
        """Listen to a kernel channel and notify any consumers of messages.

        Parameters
        ----------
        channel : 'shell' | 'iopub' | 'control'
            The channel to listen on.
        """
        while True:
            if channel == 'shell':
                msg = await self.km_client.shell_channel.get_msg()
            elif channel == 'iopub':
                msg = await self.km_client.iopub_channel.get_msg()
            elif channel == 'control':
                msg = await self.km_client.control_channel.get_msg()
            else:
                raise ValueError(f'Unknown channel: {channel}')

            if channel in self.consumers:
                waiting = self.consumers[channel]
                while len(waiting) > 0:
                    future = waiting.pop()
                    # Futures can be done if a previous session has been
                    # cancelled or has errored out.
                    if not future.done():
                        future.set_result(msg)

    def thread_send_msg(self, channel, msg):
        """Threadsafe sending of messages to the kernel."""
        with self.kernel_lock:
            if channel == 'iopub':
                self.km_client.iopub_channel.send(msg)
            elif channel == 'control':
                self.km_client.control_channel.send(msg)
            elif channel == 'shell':
                self.km_client.shell_channel.send(msg)
            else:
                raise ValueError('Invalid channel.')

    async def get_next_msg(self, channel):
        """Listen to a channel for the next incoming message.

        This returns a Future that is then awaited on. As soon as a message
        arrives, the Future will have its result set.

        This works concurrently: multiple calls to get_next_msg will result in
        multiple futures that will trigger on the same message.

        Parameters
        ----------
        channel : 'shell' | 'iopub' | 'control'
            The channel to listen on.

        Returns
        -------
        asyncio.Future
            A future that will trigger when the message arrives. The result of
            the future will be set to the contents of the message.
        """
        consumer_list = self.consumers.get(channel, collections.deque())
        future = self.loop.create_future()
        consumer_list.append(future)
        self.consumers[channel] = consumer_list
        return await future

    async def get_reply(self, msg_id, channel):
        """Get kernel reply from sent client message with msg_id (async).

        Parameters
        ----------
        msg_id : int
            The message id obtained when sending the message.
        channel : 'shell' | 'iopub' | 'control'
            The channel to listen on.

        Returns
        -------
        dict
            Message response.
        """
        while True:
            msg = await self.get_next_msg(channel)
            if msg['parent_header']['msg_id'] == msg_id:
                return msg

    def check_connection(self):
        """Check that we have a client connected to the kernel.

        Returns
        -------
        bool
            True if client is connected, False if not.
        """
        return self.km_client.hb_channel.is_beating() if self.km_client else False

    async def get_pending_msgs(self):
        """Get pending message pool.

        Returns
        -------
        list of :obj:`msg`
            List of messages waiting on the `iopub_channel`.
        """
        msgs = list()
        try:
            msgs = await self.km_client.iopub_channel.get_msgs()
        except (Empty, TypeError, KeyError, IndexError, ValueError):
            pass
        return msgs

    def execute(self, code, ismeta=False, **kwargs):
        """Execute some code on the kernel.

        Parameters
        ----------
        code : str
            The programming code to execute on the kernel.
        ismeta : bool, default=False
            Whether the before/pre/post/after content should be used or not.
        **kwargs : dict

        Returns
        -------
        msg_id
            Id of the message. Useful for obtaining a reponse.
        """
        # Pre
        if not ismeta:
            before = get_vim('b:jupyter_exec_before', '')
            pre = get_vim('b:jupyter_exec_pre', '')
            post = get_vim('b:jupyter_exec_post', '')
            after = get_vim('b:jupyter_exec_after', '')

            # Craft new message
            if before:
                self.execute(before, ismeta=True)
            code = pre + code + post

        # Dedent the code so we don't get odd indentation errors.
        code = dedent(code)

        # Actually send execute_request
        with self.kernel_lock:
            msg_id = self.km_client.execute(code, **kwargs)

        # Send after unless it is blank
        if not ismeta and after:
            self.km_client.execute(after)

        return msg_id

    async def execute_and_get_reply(self, code):
        """Execute code on the kernel and get back variable _res

        .. note:: Only used by get_kernel_info (internal) => send with ismeta.

        Returns
        -------
        str
            Unquoted string of the message reply.
        """
        # Send message
        msg_id = self.execute(code, ismeta=True, silent=True, user_expressions={'_res': '_res'})
        reply = await self.get_reply(msg_id, 'shell')

        # Get _res from user expression
        res = reply.get('content', {}).get('user_expressions', {}) \
                   .get('_res', {}).get('data', {}).get('text/plain', -1)

        # Try again parse messages
        if res == -1:
            line_number = reply.get('content', {}).get('execution_count', -1)
            msgs = await self.get_pending_msgs()
            res = parse_iopub_for_reply(msgs, line_number)

        # Rest in peace
        return unquote_string(res)

    async def get_kernel_info(self):
        """Explicitly ask the jupyter kernel for its pid

        .. note:: Thread: <- cfile
                          <- vim_pid
                          -> lang
                          -> kernel_pid
        Returns
        -------
        dict
            dict with keys: {'kernel_type', 'pid', 'cwd', 'hostname'}
        """
        # Check in
        if self.kernel_info['kernel_type'] not in list_languages():
            self.thread_echom(
                ('I don''t know how to get infos for a Jupyter kernel of type '
                 f'"{self.kernel_info["kernel_type"]}"'),
                stlye='WarningMsg'
            )

        # Fill kernel_info
        self.kernel_info.update({
            'connection_file': self.kernel_info['cfile_user'],
            'id': match_kernel_id(self.kernel_info['cfile_user']),
            # Get from kernel info
            'pid': await self.execute_and_get_reply(self.lang.pid),  # PID of kernel
            'cwd': await self.execute_and_get_reply(self.lang.cwd),
            'hostname': await self.execute_and_get_reply(self.lang.hostname),
        })

        # Return
        return self.kernel_info

    def thread_echom(self, arg, **args):
        """Schedule message for displaying with echom."""
        self.echom_queue.put((arg, args))

    def timer_echom(self):
        """Call echom sync on all messages in queue."""
        empty = self.echom_queue.empty()
        while not self.echom_queue.empty():
            (arg, args) = self.echom_queue.get_nowait()
            echom(arg, **args)
<<<<<<< HEAD

        #vim.command('redraw')
=======
        if not empty:
            vim.command('redraw')
>>>>>>> f8f64629
        timer_interval = get_vim('g:jupyter_timer_interval', 500)
        vim.command(f'call timer_start({timer_interval}, "jupyter#UpdateEchom")')


# -----------------------------------------------------------------------------
#        Parsers
# -----------------------------------------------------------------------------
def parse_iopub_for_reply(msgs, line_number):
    """Get kernel response from message pool.

    .. note:: some kernel (iperl) do not discriminate when client asks for
              `user_expressions`. But still they give a printable output.

    Parameters
    ----------
    msgs : list
        List of messages to parse.
    line_number : int
        The message number of the corresponding code.

    Returns
    -------
    str
        The kernel response to the messages.
    """
    res = -1

    # Parse all execute
    for msg in msgs:
        # Get the result of execution
        content = msg.get('content', False)
        if not content:
            continue

        i_count = int(content.get('execution_count', 0))
        if not i_count:
            continue
        if line_number not in (-1, i_count):
            continue

        msg_type = msg.get('header', {}).get('msg_type', '')
        if msg_type not in ('execute_result', 'stream'):
            continue

        res = content.get('data', {}).get('text/plain', -1)
        res = res if res != -1 else content.get('text', -1)
        break
    return res<|MERGE_RESOLUTION|>--- conflicted
+++ resolved
@@ -346,13 +346,8 @@
         while not self.echom_queue.empty():
             (arg, args) = self.echom_queue.get_nowait()
             echom(arg, **args)
-<<<<<<< HEAD
-
-        #vim.command('redraw')
-=======
         if not empty:
             vim.command('redraw')
->>>>>>> f8f64629
         timer_interval = get_vim('g:jupyter_timer_interval', 500)
         vim.command(f'call timer_start({timer_interval}, "jupyter#UpdateEchom")')
 
