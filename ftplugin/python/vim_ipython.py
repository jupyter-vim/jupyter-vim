--- conflicted
+++ resolved
@@ -142,7 +142,6 @@
         km.load_connection_file()
 
         kc = km.client()
-<<<<<<< HEAD
         kc.start_channels()
 
         s = s.replace('--existing', '')
@@ -192,7 +191,12 @@
             # 0.13
             kc = km
         kc.start_channels()
-        send = kc.shell_channel.execute
+
+        try:
+            send = kc.execute
+        except AttributeError:
+            # < 3.0
+            send = kc.shell_channel.execute
 
         kc.shell_channel.execute('', silent=True)
         try:
@@ -203,14 +207,17 @@
             continue
 
         #XXX: backwards compatibility for IPython < 0.13
-        import inspect
-        sc = kc.shell_channel
-        num_oinfo_args = len(inspect.getargspec(sc.object_info).args)
-        if num_oinfo_args == 2:
-            # patch the object_info method which used to only take one argument
-            klass = sc.__class__
-            klass._oinfo_orig = klass.object_info
-            klass.object_info = lambda s,x,y: s._oinfo_orig(x)
+        try:
+            import inspect
+            sc = kc.shell_channel
+            num_oinfo_args = len(inspect.getargspec(sc.object_info).args)
+            if num_oinfo_args == 2:
+                # patch the object_info method which used to only take one argument
+                klass = sc.__class__
+                klass._oinfo_orig = klass.object_info
+                klass.object_info = lambda s,x,y: s._oinfo_orig(x)
+        except:
+            pass
 
         #XXX: backwards compatibility for IPython < 1.0
         if not hasattr(kc, 'iopub_channel'):
@@ -223,31 +230,16 @@
     else:
         vim.command('redraw')
         echo("IPython connection successful")
-=======
-    except AttributeError:
-        # 0.13
-        kc = km
-    kc.start_channels()
-
-    try:
-        send = kc.execute
-    except AttributeError:
-        # < 3.0
-        send = kc.shell_channel.execute
->>>>>>> 42499f09
 
     #XXX: backwards compatibility for IPython < 0.13
-    try:
-        import inspect
-        sc = kc.shell_channel
-        num_oinfo_args = len(inspect.getargspec(sc.object_info).args)
-        if num_oinfo_args == 2:
-            # patch the object_info method which used to only take one argument
-            klass = sc.__class__
-            klass._oinfo_orig = klass.object_info
-            klass.object_info = lambda s,x,y: s._oinfo_orig(x)
-    except:
-        pass
+    import inspect
+    sc = kc.shell_channel
+    num_oinfo_args = len(inspect.getargspec(sc.object_info).args)
+    if num_oinfo_args == 2:
+        # patch the object_info method which used to only take one argument
+        klass = sc.__class__
+        klass._oinfo_orig = klass.object_info
+        klass.object_info = lambda s,x,y: s._oinfo_orig(x)
 
     #XXX: backwards compatibility for IPython < 1.0
     if not hasattr(kc, 'iopub_channel'):
@@ -667,18 +659,13 @@
     Explicitly ask the ipython kernel for its pid
     """
     global pid
-<<<<<<< HEAD
     lines = '\n'.join(['import os as _os', '_pid = _os.getpid()'])
-    msg_id = send(lines, silent=True, user_variables=['_pid'])
-=======
-    lines = '\n'.join(['import os', '_pid = os.getpid()'])
 
     try:
         msg_id = send(lines, silent=True, user_variables=['_pid'])
     except TypeError: # change in IPython 3.0+
         msg_id = send(lines, silent=True, user_expressions={'_pid':'_pid'})
 
->>>>>>> 42499f09
     # wait to get message back from kernel
     try:
         child = get_child_msg(msg_id)
